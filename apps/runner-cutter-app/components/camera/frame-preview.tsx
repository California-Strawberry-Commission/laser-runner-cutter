--- conflicted
+++ resolved
@@ -1,10 +1,7 @@
-<<<<<<< HEAD
 "use client";
 
-import React from "react";
-=======
 import React, { useEffect, useRef } from "react";
->>>>>>> 2726b1a8
+
 
 export default function FramePreview({
   topicName,
