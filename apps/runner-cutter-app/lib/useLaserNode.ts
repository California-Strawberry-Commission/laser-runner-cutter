--- conflicted
+++ resolved
@@ -1,8 +1,4 @@
-<<<<<<< HEAD
-import { useContext, useEffect, useState } from "react";
-=======
 import { useCallback, useContext, useEffect, useState } from "react";
->>>>>>> 9bbc7b97
 import ROSContext from "@/lib/ros/ROSContext";
 
 export const LASER_STATES = ["disconnected", "stopped", "playing"];
@@ -12,22 +8,14 @@
   const [nodeConnected, setNodeConnected] = useState<boolean>(false);
   const [laserState, setLaserState] = useState<number>(0);
 
-<<<<<<< HEAD
-  const getState = async () => {
-=======
   const getState = useCallback(async () => {
->>>>>>> 9bbc7b97
     const result = await ros.callService(
       `${nodeName}/get_state`,
       "laser_control_interfaces/GetState",
       {}
     );
     setLaserState(result.state.data);
-<<<<<<< HEAD
-  };
-=======
   }, [ros, nodeName, setLaserState]);
->>>>>>> 9bbc7b97
 
   // Initial node state
   useEffect(() => {
@@ -36,11 +24,7 @@
       getState();
     }
     setNodeConnected(connected);
-<<<<<<< HEAD
-  }, [nodeName]);
-=======
   }, [ros, nodeName, getState, setNodeConnected]);
->>>>>>> 9bbc7b97
 
   // Subscriptions
   useEffect(() => {
