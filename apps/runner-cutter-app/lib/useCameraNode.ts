<<<<<<< HEAD
import { useContext, useEffect, useState } from "react";
=======
import { useCallback, useContext, useEffect, useState } from "react";
>>>>>>> 9bbc7b97
import ROSContext from "@/lib/ros/ROSContext";

export default function useCameraNode(nodeName: string) {
  const ros = useContext(ROSContext);
  const [nodeConnected, setNodeConnected] = useState<boolean>(false);
  const [nodeState, setNodeState] = useState({
    connected: false,
    laser_detection_enabled: false,
    runner_detection_enabled: false,
    recording_video: false,
  });
  const [frameSrc, setFrameSrc] = useState<string>("");

<<<<<<< HEAD
  const getState = async () => {
=======
  const getState = useCallback(async () => {
>>>>>>> 9bbc7b97
    const result = await ros.callService(
      `${nodeName}/get_state`,
      "camera_control_interfaces/GetState",
      {}
    );
    setNodeState(result.state);
<<<<<<< HEAD
  };
=======
  }, [ros, nodeName, setNodeState]);
>>>>>>> 9bbc7b97

  // Initial node state
  useEffect(() => {
    const connected = ros.nodes.includes(nodeName);
    if (connected) {
      getState();
    }
    setNodeConnected(connected);
<<<<<<< HEAD
  }, [nodeName]);
=======
  }, [ros, nodeName, getState, setNodeConnected]);
>>>>>>> 9bbc7b97

  // Subscriptions
  useEffect(() => {
    ros.onNodeConnected(nodeName, (connected) => {
      setNodeConnected(connected);
      if (connected) {
        getState();
      }
    });

    const stateSub = ros.subscribe(
      `${nodeName}/state`,
      "camera_control_interfaces/State",
      (message) => {
        setNodeState(message);
      }
    );

    const frameSub = ros.subscribe(
      `${nodeName}/debug_frame`,
      "sensor_msgs/CompressedImage",
      (message) => {
        setFrameSrc(`data:image/jpeg;base64,${message.data}`);
      }
    );

    return () => {
      // TODO: unsubscribe from ros.onNodeConnected
      stateSub.unsubscribe();
      frameSub.unsubscribe();
    };
  }, [ros, nodeName, getState, setNodeConnected, setNodeState, setFrameSrc]);

  const setExposure = (exposureMs: number) => {
    ros.callService(
      `${nodeName}/set_exposure`,
      "camera_control_interfaces/SetExposure",
      { exposure_ms: exposureMs }
    );
  };

  const startLaserDetection = () => {
    ros.callService(
      `${nodeName}/start_laser_detection`,
      "std_srvs/Trigger",
      {}
    );
  };

  const stopLaserDetection = () => {
    ros.callService(`${nodeName}/stop_laser_detection`, "std_srvs/Trigger", {});
  };

  const startRunnerDetection = () => {
    ros.callService(
      `${nodeName}/start_runner_detection`,
      "std_srvs/Trigger",
      {}
    );
  };

  const stopRunnerDetection = () => {
    ros.callService(
      `${nodeName}/stop_runner_detection`,
      "std_srvs/Trigger",
      {}
    );
  };

  const startRecordingVideo = () => {
    ros.callService(
      `${nodeName}/start_recording_video`,
      "std_srvs/Trigger",
      {}
    );
  };

  const stopRecordingVideo = () => {
    ros.callService(`${nodeName}/stop_recording_video`, "std_srvs/Trigger", {});
  };

  const saveImage = () => {
    ros.callService(`${nodeName}/save_image`, "std_srvs/Trigger", {});
  };

  return {
    nodeConnected,
    cameraConnected: nodeState.connected,
    laserDetectionEnabled: nodeState.laser_detection_enabled,
    runnerDetectionEnabled: nodeState.runner_detection_enabled,
    recordingVideo: nodeState.recording_video,
    frameSrc,
    setExposure,
    startLaserDetection,
    stopLaserDetection,
    startRunnerDetection,
    stopRunnerDetection,
    startRecordingVideo,
    stopRecordingVideo,
    saveImage,
  };
}<|MERGE_RESOLUTION|>--- conflicted
+++ resolved
@@ -1,8 +1,4 @@
-<<<<<<< HEAD
-import { useContext, useEffect, useState } from "react";
-=======
 import { useCallback, useContext, useEffect, useState } from "react";
->>>>>>> 9bbc7b97
 import ROSContext from "@/lib/ros/ROSContext";
 
 export default function useCameraNode(nodeName: string) {
@@ -16,22 +12,14 @@
   });
   const [frameSrc, setFrameSrc] = useState<string>("");
 
-<<<<<<< HEAD
-  const getState = async () => {
-=======
   const getState = useCallback(async () => {
->>>>>>> 9bbc7b97
     const result = await ros.callService(
       `${nodeName}/get_state`,
       "camera_control_interfaces/GetState",
       {}
     );
     setNodeState(result.state);
-<<<<<<< HEAD
-  };
-=======
   }, [ros, nodeName, setNodeState]);
->>>>>>> 9bbc7b97
 
   // Initial node state
   useEffect(() => {
@@ -40,11 +28,7 @@
       getState();
     }
     setNodeConnected(connected);
-<<<<<<< HEAD
-  }, [nodeName]);
-=======
   }, [ros, nodeName, getState, setNodeConnected]);
->>>>>>> 9bbc7b97
 
   // Subscriptions
   useEffect(() => {
