--- conflicted
+++ resolved
@@ -2,14 +2,10 @@
 import ROS from "@/lib/ros/ROS";
 
 const ROSContext = createContext(
-<<<<<<< HEAD
-  new ROS(process.env.NEXT_PUBLIC_ROSBRIDGE_URL ?? `ws://${window.location.hostname}:9090`)
-=======
   new ROS(
     typeof window !== "undefined"
-      ? process.env.NEXT_PUBLIC_ROSBRIDGE_URL ?? "ws://localhost:9090"
+      ? process.env.NEXT_PUBLIC_ROSBRIDGE_URL ?? "ws://${window.location.hostname}:9090"
       : null
   )
->>>>>>> 5d6e99a9
 );
 export default ROSContext;