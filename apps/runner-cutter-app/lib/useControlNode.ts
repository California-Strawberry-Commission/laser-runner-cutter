--- conflicted
+++ resolved
@@ -1,8 +1,4 @@
-<<<<<<< HEAD
-import { useContext, useEffect, useState } from "react";
-=======
 import { useCallback, useContext, useEffect, useState } from "react";
->>>>>>> 9bbc7b97
 import ROSContext from "@/lib/ros/ROSContext";
 
 export default function useControlNode(nodeName: string) {
@@ -13,22 +9,14 @@
     state: "disconnected",
   });
 
-<<<<<<< HEAD
-  const getState = async () => {
-=======
   const getState = useCallback(async () => {
->>>>>>> 9bbc7b97
     const result = await ros.callService(
       `${nodeName}/get_state`,
       "runner_cutter_control_interfaces/GetState",
       {}
     );
     setNodeState(result.state);
-<<<<<<< HEAD
-  };
-=======
   }, [ros, nodeName, setNodeState]);
->>>>>>> 9bbc7b97
 
   // Initial node state
   useEffect(() => {
@@ -37,11 +25,7 @@
       getState();
     }
     setNodeConnected(connected);
-<<<<<<< HEAD
-  }, [nodeName]);
-=======
   }, [ros, nodeName, getState, setNodeConnected]);
->>>>>>> 9bbc7b97
 
   // Subscriptions
   useEffect(() => {
