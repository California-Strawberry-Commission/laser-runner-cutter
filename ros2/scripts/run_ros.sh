#!/bin/bash

script_dir="$( cd "$( dirname "${BASH_SOURCE[0]}" )" >/dev/null 2>&1 && pwd )"

start_lifecycle_manager() {
  cd $script_dir
  source setup.sh
  ros2 launch lifecycle_manager launch.py
}

<<<<<<< HEAD
start_ros
=======
start_rosbridge() {
  cd $script_dir
  source setup.sh
  ros2 launch runner_cutter_control rosbridge_websocket_launch.xml
}

start_runner_cutter() {
  cd $script_dir
  source setup.sh
  ros2 launch runner_cutter_control launch.py
}

start_nav() {
  cd $script_dir
  source setup.sh
  ros2 launch guidance_brain component_launch.py
}

start_web_video_server() {
  cd $script_dir
  source setup.sh
  ros2 launch runner_cutter_control web_video_server_launch.py
}

start_lifecycle_manager & start_rosbridge & start_nav & start_runner_cutter & start_web_video_server
>>>>>>> 6382b67d

wait<|MERGE_RESOLUTION|>--- conflicted
+++ resolved
@@ -8,9 +8,6 @@
   ros2 launch lifecycle_manager launch.py
 }
 
-<<<<<<< HEAD
-start_ros
-=======
 start_rosbridge() {
   cd $script_dir
   source setup.sh
@@ -23,19 +20,12 @@
   ros2 launch runner_cutter_control launch.py
 }
 
-start_nav() {
-  cd $script_dir
-  source setup.sh
-  ros2 launch guidance_brain component_launch.py
-}
-
 start_web_video_server() {
   cd $script_dir
   source setup.sh
   ros2 launch runner_cutter_control web_video_server_launch.py
 }
 
-start_lifecycle_manager & start_rosbridge & start_nav & start_runner_cutter & start_web_video_server
->>>>>>> 6382b67d
+start_lifecycle_manager & start_rosbridge  & start_runner_cutter & start_web_video_server
 
 wait