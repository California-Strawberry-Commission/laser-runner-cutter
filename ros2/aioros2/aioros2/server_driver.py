import dataclasses
import inspect
from rclpy.node import Node
from rclpy.action import ActionServer
from rclpy.parameter import Parameter
from rcl_interfaces.msg import SetParametersResult
import traceback
import asyncio

from .async_driver import (
    AsyncDriver,
    dataclass_ros_map,
    ros_type_getter_map,
    dataclass_ros_enum_map,
)
from .result import Result
from .feedback import Feedback

from .decorators import RosDefinition
from .decorators.service import RosService
from .decorators.topic import RosTopic
from .decorators.subscribe import RosSubscription
from .decorators.import_node import RosImport
from .decorators.action import RosAction
from .decorators.timer import RosTimer
from .decorators.params import RosParams
from .decorators.param import RosParam
from .decorators import idl_to_kwargs
from .decorators.param_subscription import RosParamSubscription
from .decorators.start import RosStart
from functools import partial

# https://answers.ros.org/question/340600/how-to-get-ros2-parameter-hosted-by-another-node/
# https://roboticsbackend.com/rclpy-params-tutorial-get-set-ros2-params-with-python/
# https://roboticsbackend.com/ros2-rclpy-parameter-callback/
# https://github.com/mikeferguson/ros2_cookbook/blob/main/rclpy/parameters.md
# https://github.com/mikeferguson/ros2_cookbook/blob/main/rclpy/parameters.md
# https://github.com/ros2/demos/blob/rolling/demo_nodes_py/demo_nodes_py/parameters/set_parameters_callback.py


class ParamDriver:
    """Manages a single parameter"""

    value = None
    fqpn = None

    __staged_value = None

    def __init__(self, field: dataclasses.Field, fqpn: str, ros_node :"ServerDriver") -> None:
        self.fqpn = fqpn

<<<<<<< HEAD
        # TODO: Allow passing in descriptors
        if isinstance(field.default, RosParam):
            self.value = 0
        else:
            self.value = field.default
=======
        # Check if default_factory exists. If it does, call the factory function to get the default value
        self.value = (
            field.default
            if field.default_factory is dataclasses.MISSING
            else field.default_factory()
        )
>>>>>>> 83e901b9

        self.__listeners = []
        self.__ros_type = dataclass_ros_map[field.type]
        self.__ros_enum = dataclass_ros_enum_map[field.type]
        self.__ros_param_getter = ros_type_getter_map[self.__ros_type]

        self.declare(ros_node)

    def add_listener(self, listener):
        self.__listeners.append(listener)

    def stage_param(self, param: Parameter):
        pval = param.get_parameter_value()

        # Check incoming type
        if pval.type != self.__ros_type:
            return SetParametersResult(
                successful=False,
                reason=f"Incorrect type for >{self.fqpn}<. Got >{pval.type}<, expected >{self.__ros_type}<",
            )

        # Stage value to set later if all grouped param sets pass
        self.__staged_value = getattr(pval, self.__ros_param_getter)

        return SetParametersResult(successful=True)

    def to_ros_param(self, value):
        """Creates a ROS parameter that can be passed to `set_parameters`
        to eventually update this parameter with the passed value"""
        return Parameter(self.fqpn, self.__ros_enum, value)

    def commit(self):
        """Commits the currently staged value"""
        self.value = self.__staged_value

    def get_listeners(self):
        return self.__listeners

    def declare(self, ros_node: "ServerDriver"):
        """Declares this parameter on the passed ros node"""
        ros_node.log_debug(f"Declare parameter >{self.fqpn}<")
        ros_node.declare_parameter(self.fqpn, self.value)

        # Sync inital value
        param_val = ros_node.get_parameter(self.fqpn).get_parameter_value()
        self.value = getattr(param_val, self.__ros_param_getter)


class ParamsDriver:
    """Manages a parameter dataclass"""

    def __init__(self, params_attr, param_class, server_driver: "ServerDriver"):
        self.__params_attr = params_attr
        self.__param_class = param_class
        self.__driver = server_driver

        # Stores parameter drivers by their fqpn (Fully Qualified Parameter Name)
        self.__params = {}
        self.__driver.log_debug("Create parameter wrapper")

        # declare dataclass fields as parameters
        for field in dataclasses.fields(self.__param_class):
            if field.name in dir(self):
                raise NameError(
                    f"Parameter name >{field.name}< in >{self.__param_class}< is reserved by aioros2! Please choose another name."
                )

            fqpn = self.__fqpn(field.name)
            param = self.__params[fqpn] = ParamDriver(field, fqpn, self.__driver)

        # Add a callback for when any param is changed to handle local updates
        self.__driver.add_on_set_parameters_callback(self.__parameters_callback)

    def __parameters_callback(self, params):
        """Handles incoming parameter changes on this node"""
        # Filter and pair incoming parameters to only parameters this class manages
        # ros_parameter, parameter_driver
        own_param_pairs = [
            (p, self.__params[p.name]) for p in params if p.name in self.__params
        ]

        # Stage new values
        for in_param, param_driver in own_param_pairs:
            res = param_driver.stage_param(in_param)

            if not res.successful:
                return res

        # If all stages were successful, commit values
        for _, param_driver in own_param_pairs:
            param_driver.commit()

        # Once all values have been commited, run listeners
        all_listeners = [l for _, p in own_param_pairs for l in p.get_listeners()]

        # Remove duplicate listener calls while preserving order
        # https://stackoverflow.com/questions/480214/how-do-i-remove-duplicates-from-a-list-while-preserving-order
        seen = set()
        seen_add = seen.add
        unique_listeners = [x for x in all_listeners if not (x in seen or seen_add(x))]

        # Run unique listeners
        self.__driver.run_coroutine(self.__call_listeners, unique_listeners)

        return SetParametersResult(successful=True)

    async def __call_listeners(self, unique_listeners):
        for l in unique_listeners:
            await l(self.__driver)

    def get_param(self, param_name) -> ParamDriver:
        fqpn = self.__fqpn(param_name)
        return self.get_param_fqpn(fqpn)

    def has_param(self, param_name):
        fqpn = self.__fqpn(param_name)
        return self.has_param_fqpn(fqpn)

    def get_param_fqpn(self, fqpn):
        return self.__params[fqpn]

    def has_param_fqpn(self, fqpn):
        return fqpn in self.__params

    def add_change_listener(self, param_name, listener):
        """Adds a listener function to the specified parameter"""
        self.get_param(param_name).add_listener(listener)

    async def set(self, **kwargs):
        """Sets parameters. Takes many kwargs in the form `parameter_name=new_value` and executes a ROS mutation.
        Parameters are changed atomically in the same call, not once at a time"""
        updated_params = []

        for param_name in kwargs:
            new_value = kwargs[param_name]
            if not self.has_param(param_name):
                self.__driver.log_warn(f">{param_name}< is not a valid parameter name.")
                continue

            param = self.get_param(param_name)

            updated_params.append(param.to_ros_param(new_value))

        # Push updates through ROS
        await self.__driver.run_executor(self.__driver.set_parameters, updated_params)

    def __fqpn(self, field_name):
        """Get Fully Qualified Parameter Name - prefixes dclass param names with the instance attribute name to allow
        duplicate parameter names within nodes
        """
        return f"{self.__params_attr}.{field_name}"

    def __getattr__(self, attr):
        fqpn = self.__fqpn(attr)
        return self.__params[fqpn].value


class ServerDriver(AsyncDriver, Node):
    def __init__(self, async_node):
        Node.__init__(self, self.__class__.__name__)
        AsyncDriver.__init__(self, async_node, self.get_logger())

        self._attach()

    def _process_import(self, attr, ros_import: RosImport):
        from .client_driver import ClientDriver

        self.log_debug("[SERVER] Resolving import")

        # TODO: extract naming logic somewhere else. This is duplicated
        # in launch_driver._process_imports

        # Create parameters to pass import name & namespace
        node_name_param_name = f"{attr}.name"
        node_namespace_param_name = f"{attr}.ns"

        self.declare_parameter(node_name_param_name, attr)
        self.declare_parameter(node_namespace_param_name, "/")

        node_name = (
            self.get_parameter(node_name_param_name).get_parameter_value().string_value
        )

        node_ns = (
            self.get_parameter(node_namespace_param_name)
            .get_parameter_value()
            .string_value
        )

        if node_name == attr:
            self.log_warn(
                f"Node name for import >{attr}< was not set at "
                f">{node_name_param_name}<. Using default name: >{attr}<"
            )

        if node_ns == "/":
            self.log_warn(
                f"Node namespace for import >{attr}< was not set at "
                f">{node_namespace_param_name}<. Using default namespace: >/<"
            )

        return ClientDriver(ros_import, self, node_name, node_ns)

    def _attach_service(self, attr, ros_service: RosService):
        """Attaches a service"""
        self.log_debug(f"[SERVER] Attach service >{attr}< @ >{ros_service.path}<")

        # Will be called from MultiThreadedExecutor
        def cb(req, res):
            # Call handler function
            kwargs = idl_to_kwargs(req)
            result = self.run_coroutine(ros_service.handler, self, **kwargs).result()

            if isinstance(result, Result):
                result = ros_service.idl.Response(*result.args, **result.kwargs)

            else:  # Prevent ROS hang if return value is invalid by returning default
                self._logger.warn(
                    f"Service handler >{attr}< @ >{ros_service.path}< did not return `result(...)`. "
                    f"Expected Result, got {result}"
                )
                result = res

            return result

        self.create_service(ros_service.idl, ros_service.path, cb)

    def _attach_action(self, attr, ros_action: RosAction):
        self.log_debug(f"[SERVER] Attach action >{attr}<")

        def cb(goal):
            kwargs = idl_to_kwargs(goal.request)
            gen = ros_action.handler(self, **kwargs)

            result: Feedback | Result = None
            while True:
                try:
                    result = self.run_coroutine(gen.__anext__()).result()

                    if isinstance(result, Feedback):
                        fb = ros_action.idl.Feedback(*result.args, **result.kwargs)
                        goal.publish_feedback(fb)

                    elif isinstance(result, Result):
                        goal.succeed()
                        break

                    else:
                        self.log_error("YIELDED NON-FEEDBACK, NON-RESULT VALUE")

                except StopAsyncIteration:
                    self.log_warn(f"Action >{attr}< returned before yielding `result`")
                    break

            if isinstance(result, Result):
                result = ros_action.idl.Result(*result.args, **result.kwargs)
            else:
                self.log_warn(
                    f"Action >{attr}< did not yield `result(...)`. "
                    f"Expected >{ros_action.idl.Result}<, got >{result}<. Aborting action."
                )
                result = ros_action.idl.Result()

            print(f"ACTION HANDLER @ {ros_action.path} FINISH", result)
            return result

        setattr(
            self,
            f"__{ros_action.handler.__name__}",
            ActionServer(self, ros_action.idl, ros_action.path, cb),
        )

        return ros_action.handler

    def _attach_subscriber(self, attr, ros_sub: RosSubscription):
        fqt = ros_sub.get_fqt(self.get_name(), self.get_namespace())

        self.log_debug(f"[SERVER] Attach subscriber >{attr}<")

        def cb(msg):
            kwargs = idl_to_kwargs(msg)
            self.run_coroutine(ros_sub.handler, self, **kwargs)

        self.create_subscription(fqt.idl, fqt.path, cb, fqt.qos)

    def _attach_publisher(self, attr, ros_topic: RosTopic):
        self.log_debug(f"Attach publisher {attr} @ >{ros_topic.path}<")

        pub = self.create_publisher(ros_topic.idl, ros_topic.path, ros_topic.qos)

        async def _dispatch_pub(*args, **kwargs):
            msg = ros_topic.idl(*args, **kwargs)
            await self.run_executor(pub.publish, msg)

        return _dispatch_pub

    # TODO: Better error handling.
    # ATM raised errors are completely hidden
    def _attach_timer(self, attr, ros_timer: RosTimer):
        self.log_debug(f"Attach timer >{attr}<")

        def _cb(lock=None):
            try:
                if lock:
                    self.run_coroutine_with_lock(ros_timer.server_handler, lock, self)
                else:
                    self.run_coroutine(ros_timer.server_handler, self)
            except Exception:
                self.log_error(traceback.format_exc())

        lock = asyncio.Lock() if ros_timer.skip_until_complete else None
        self.create_timer(ros_timer.interval, partial(_cb, lock))
        return ros_timer.server_handler

    def _attach_params(self, attr, ros_params: RosParams):
        self.log_debug(f"Attach params >{attr}<")
        return ParamsDriver(attr, ros_params.params_class, self)

    def _attach_param_subscription(self, attr, ros_param_sub: RosParamSubscription):
        # For each reference, find its definition's corrosponding attribute name
        # so that we can reference its instantiated version through getattr.
        for ref in ros_param_sub.references:
            for member in inspect.getmembers(self._n):
                if member[1] == ref.params_def:
                    attr = member[0]
                    break

            if not attr:
                # TODO: improve this error message
                raise AttributeError("NOT FOUND")

            # Add a listener to the corrosponding ParamsWrapper, param
            params_wrapper: ParamsDriver = getattr(self, attr)
            params_wrapper.add_change_listener(ref.param_name, ros_param_sub.handler)

        # Allow handling function to be directly called
        return ros_param_sub.handler

    def _process_start(self, attr, ros_start: RosStart):
        self.log_debug(f"Process start >{attr}<")
        self.run_coroutine(ros_start.server_handler, self)
        return ros_start.server_handler<|MERGE_RESOLUTION|>--- conflicted
+++ resolved
@@ -49,20 +49,16 @@
     def __init__(self, field: dataclasses.Field, fqpn: str, ros_node :"ServerDriver") -> None:
         self.fqpn = fqpn
 
-<<<<<<< HEAD
         # TODO: Allow passing in descriptors
         if isinstance(field.default, RosParam):
             self.value = 0
         else:
-            self.value = field.default
-=======
-        # Check if default_factory exists. If it does, call the factory function to get the default value
-        self.value = (
-            field.default
-            if field.default_factory is dataclasses.MISSING
-            else field.default_factory()
-        )
->>>>>>> 83e901b9
+            # Check if default_factory exists. If it does, call the factory function to get the default value
+            self.value = (
+                field.default
+                if field.default_factory is dataclasses.MISSING
+                else field.default_factory()
+            )
 
         self.__listeners = []
         self.__ros_type = dataclass_ros_map[field.type]
