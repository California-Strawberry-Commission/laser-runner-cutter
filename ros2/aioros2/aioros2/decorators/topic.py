--- conflicted
+++ resolved
@@ -1,6 +1,5 @@
 from typing import Any, Union
 from ._decorators import RosDefinition
-<<<<<<< HEAD
 from rclpy.qos import (
     QoSProfile,
     QoSDurabilityPolicy,
@@ -14,32 +13,18 @@
     durability=QoSDurabilityPolicy.RMW_QOS_POLICY_DURABILITY_TRANSIENT_LOCAL,
 )
 
-
-class RosTopic(RosDefinition):
-    def __init__(self, namespace, msg_idl, qos: QoSProfile) -> None:
-=======
-from rclpy.qos import QoSProfile
-
-
 class RosTopic(RosDefinition):
     def __init__(
         self, namespace: str, msg_idl: Any, qos: Union[QoSProfile, int]
     ) -> None:
->>>>>>> 226b59f2
         self.path = namespace
         self.idl = msg_idl
         self.qos: QoSProfile = qos
         self.node = None
 
 
-def topic(namespace: str, idl: Any, qos: QoSProfile = 10):
+def topic(namespace: str, idl: Any, qos: Union[QoSProfile, int] = 10):
     return RosTopic(namespace, idl, qos)
 
-
-<<<<<<< HEAD
 def latched_topic(namespace: str, idl: Any):
     return RosTopic(namespace, idl, qos=QOS_LATCHED)
-=======
-def topic(namespace: str, idl: Any, qos: Union[QoSProfile, int] = 10):
-    return RosTopic(namespace, idl, qos)
->>>>>>> 226b59f2
